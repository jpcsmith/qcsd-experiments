--- conflicted
+++ resolved
@@ -31,15 +31,8 @@
     input:
         "results/determine-url-deps/dependencies/{sample_id}.csv"
     output:
-<<<<<<< HEAD
-        stdout="results/collect/front_baseline/{sample_id}/stdout.txt",
-        pcap="results/collect/front_baseline/{sample_id}/trace.pcapng",
-=======
         stdout="results/collect/front_baseline/{sample_id}_{rep_id}/stdout.txt",
-        dummy_ids="results/collect/front_baseline/{sample_id}_{rep_id}/dummy_streams.txt",
-        sampled_schedule="results/collect/front_baseline/{sample_id}_{rep_id}/schedule.csv",
         pcap="results/collect/front_baseline/{sample_id}_{rep_id}/trace.pcapng",
->>>>>>> 199a39d4
     log:
         "results/collect/front_baseline/{sample_id}_{rep_id}/stderr.txt"
     resources:
