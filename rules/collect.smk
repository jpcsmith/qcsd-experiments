#: Allow only 1 simultaneous packet capture by default
workflow.global_resources.setdefault("cap_iface",  1)

# select the CSDEF config
# csdef_config ="../neqo-qcd/neqo-csdef/src/config.toml"
csdef_config ="front-config/config2.toml"

#: Specify constraints on the wildcards
wildcard_constraints:
    sample_id="\d+",
    rep_id="\d+"

ruleorder: successful_collection > collect_front_defended

rule create_chaff_schedule:
    """Creates a schedule for chaff traffic sampled from Rayleigh."""
    params:
        seed=0xBADDCAFE
    output:
        schedule="results/collect/front_defended/{sample_id}_{rep_id}/chaff_schedule.csv",
        rnd_seed="results/collect/front_defended/{sample_id}_{rep_id}/rnd_seed.txt"
    run:
        from pyqcd.rayleigh import sample_rayleigh
        import toml
        with open(csdef_config, "r") as f:
            front_config=toml.loads(f.read())['front_defence']
        with open(output.rnd_seed, "w") as flog:
            flog.write(f'{params.seed}\n')
        sample_rayleigh.create_trace( seed=int(params.seed),
                                      N_TX=front_config['n_client_packets'],
                                      N_RX=front_config['n_server_packets'],
                                      W_min=front_config['peak_minimum'],
                                      W_max=front_config['peak_maximum'],
                                      size=front_config['packet_size'],
                                      outcsv=output.schedule
                                     )

rule create_chaff_schedule_fast:
    """Creates the chaff schedule once for sample 000_0 then copies it to all folders."""
    input:
        schedule="results/collect/front_defended/000_0/chaff_schedule.csv",
        seed="results/collect/front_defended/000_0/rnd_seed.txt"
    shell:"""\
        find results/collect/front_defended/* -type d -exec cp {input.schedule} {{}} \;
        find results/collect/front_defended/* -type d -exec cp {input.seed} {{}} \;
        """


checkpoint collect_front_defended:
    """Collect defended QUIC traces shaped with the FRONT defence."""
    input:
        url_dep="results/determine-url-deps/dependencies/{sample_id}.csv",
        schedule="{rootdir}/results/collect/front_defended/{configdir}/{seeddir}/{sample_id}_{rep_id}/chaff_schedule.csv"
    output:
        stdout="{rootdir}/results/collect/front_defended/{configdir}/{seeddir}/{sample_id}_{rep_id}/stdout.txt",
        dummy_ids="{rootdir}/results/collect/front_defended/{configdir}/{seeddir}/{sample_id}_{rep_id}/dummy_streams.txt",
        sampled_schedule="{rootdir}/results/collect/front_defended/{configdir}/{seeddir}/{sample_id}_{rep_id}/schedule.csv",
        pcap="{rootdir}/results/collect/front_defended/{configdir}/{seeddir}/{sample_id}_{rep_id}/trace.pcapng",
        success = "{rootdir}/results/collect/front_defended/{configdir}/{seeddir}/{sample_id}_{rep_id}/success_collect",
    params:
        rootdir=config['rootdir'],
        configdir=config['configdir'],
        seeddir=config['seeddir']
    log:
        "{rootdir}/results/collect/front_defended/{configdir}/{seeddir}/{sample_id}_{rep_id}/stderr.txt"
    resources:
        cap_iface=1
    shell: """\
        CSDEF_DUMMY_ID={output.dummy_ids} CSDEF_INPUT_TRACE={input.schedule} CSDEF_DUMMY_SCHEDULE={output.sampled_schedule} \
        RUST_LOG=neqo_transport=info,debug python3 -m pyqcd.collect.neqo_capture_client \
            --pcap-file {output.pcap} -- --url-dependencies-from {input.url_dep} \
            > {output.stdout} 2> {log}
        
        if tshark -r {output.pcap} -Y 'quic.frame_type in {{0x1c..0x1d}}' -Tfields -e 'quic.cc.reason_phrase' | grep -q -E 'kthx4shaping|kthxbye' ; then
            touch {output.success};
        fi
        """

checkpoint collect_front_baseline:
    """Collect normal QUIC traces as baseline."""
    input:
        "results/determine-url-deps/dependencies/{sample_id}.csv"
    output:
<<<<<<< HEAD
        stdout="results/collect/front_baseline/{sample_id}_{rep_id}/stdout.txt",
        pcap="results/collect/front_baseline/{sample_id}_{rep_id}/trace.pcapng",
        success="results/collect/front_baseline/{sample_id}_{rep_id}/success_collect"
=======
        stdout="{rootdir}/results/collect/front_baseline/{sample_id}_{rep_id}/stdout.txt",
        pcap="{rootdir}/results/collect/front_baseline/{sample_id}_{rep_id}/trace.pcapng",
    params:
        rootdir=config['rootdir']
>>>>>>> 750883a9
    log:
        "{rootdir}/results/collect/front_baseline/{sample_id}_{rep_id}/stderr.txt"
    resources:
        cap_iface=1
    shell: """\
        CSDEF_NO_SHAPING=1 RUST_LOG=neqo_transport=info,debug \
        python3 -m pyqcd.collect.neqo_capture_client --pcap-file {output.pcap} \
                -- --url-dependencies-from {input} > {output.stdout} 2> {log}

        if tshark -r {output.pcap} -Y 'quic.frame_type in {{0x1c..0x1d}}' -Tfields -e 'quic.cc.reason_phrase' | grep -q -E 'kthxbye' ; then
            touch {output.success};
        fi
        """

checkpoint collect_tamaraw_defended:
    """Collect defended QUIC traces shaped with the Tamaraw defence."""
    input:
        url_dep="results/determine-url-deps/dependencies/{sample_id}.csv",
        schedule="results/collect/tamaraw_defended/{sample_id}_{rep_id}/shape_schedule.csv"
    output:
        stdout="results/collect/tamaraw_defended/{sample_id}_{rep_id}/stdout.txt",
        dummy_ids="results/collect/tamaraw_defended/{sample_id}_{rep_id}/dummy_streams.txt",
        sampled_schedule="results/collect/tamaraw_defended/{sample_id}_{rep_id}/schedule.csv",
        pcap="results/collect/tamaraw_defended/{sample_id}_{rep_id}/trace.pcapng",
        success = "results/collect/tamaraw_defended/{sample_id}_{rep_id}/success_collect",
    log:
        "results/collect/tamaraw_defended/{sample_id}_{rep_id}/stderr.txt"
    resources:
        cap_iface=1
    shell: """\
        CSDEF_DUMMY_ID={output.dummy_ids} CSDEF_INPUT_TRACE_S={input.schedule} CSDEF_DUMMY_SCHEDULE={output.sampled_schedule} \
        CSDEF_SHAPER_CONFIG={csdef_config} \
        RUST_LOG=neqo_transport=info,debug python3 -m pyqcd.collect.neqo_capture_client \
            --pcap-file {output.pcap} -- --url-dependencies-from {input.url_dep} \
            > {output.stdout} 2> {log}
        
        if tshark -r {output.pcap} -Y 'quic.frame_type in {{0x1c..0x1d}}' -Tfields -e 'quic.cc.reason_phrase' | grep -q -E 'kthx4shaping|kthxbye' ; then
            touch {output.success};
        fi
        """

rule front_baseline_csv:
    """Parse baseline trace into csv file """
    input:
        pcap=rules.collect_front_baseline.output["pcap"]
    output:
        "{rootdir}/results/collect/front_baseline/{sample_id}_{rep_id}/trace.csv"
    params:
        rootdir=config['rootdir']
    run:
        import pandas as pd
        from pyqcd.parse import parse_quic

        pd.DataFrame(
            parse_quic.parse_all_traffic(str(input.pcap))
        ).to_csv(str(output), header=True, index=False)

rule front_trace_csv:
    """Parses all packets in defended trace to csv"""
    input:
        pcap=rules.collect_front_defended.output["pcap"]
    output:
        "{rootdir}/results/collect/front_defended/{configdir}/{seeddir}/{sample_id}_{rep_id}/front_traffic.csv"
    params:
        rootdir=config['rootdir'],
        configdir=config['configdir'],
        seeddir=config['seeddir']
    run:
        import pandas as pd
        from pyqcd.parse import parse_quic

        pd.DataFrame(
            parse_quic.parse_all_traffic(str(input.pcap))
        ).to_csv(str(output), header=True, index=False)

rule front_chaff_csv:
    """Extracts the chaff traffic from a pcap of defended trace and saves it in a csv"""
    input:
        dummy_ids=rules.collect_front_defended.output["dummy_ids"],
        pcap=rules.collect_front_defended.output["pcap"]
    output:
        "{rootdir}/results/collect/front_defended/{configdir}/{seeddir}/{sample_id}_{rep_id}/front_cover_traffic.csv"
    params:
        rootdir=config['rootdir'],
        configdir=config['configdir'],
        seeddir=config['seeddir']
    run:
        import pandas as pd
        from pyqcd.parse import parse_quic

        pd.DataFrame(
            parse_quic.parse_chaff_traffic(str(input.pcap), str(input.dummy_ids))
        ).to_csv(str(output), header=True, index=False)

rule tamaraw_target_csv:
    """Creates the tamaraw target schedule from the baseline"""
    input:
        baseline=rules.front_baseline_csv.output[0],
    output:
        "results/collect/tamaraw_defended/{sample_id}_{rep_id}/shape_schedule.csv"
    log:
        "results/collect/tamaraw_defended/{sample_id}_{rep_id}/shape_schedule.txt"
    run:
        import pandas as pd
        from pyqcd.tamaraw import tamaraw as tw

        pd.DataFrame(
            tw.create_target(str(input.baseline))
        ).to_csv(str(output), index=False, header=False)

def collect_front_defended__all_input(wildcards):
    input_dir = checkpoints.url_dependencies__csv.get(**wildcards).output[0]
    sample_ids = glob_wildcards(input_dir + "/{sample_id}.csv").sample_id

    return expand(rules.collect_front_defended.output["pcap"], sample_id=sample_ids,
                  rep_id=range(config["collect_reps"]))

def collect_front_baseline__all_input(wildcards):
    input_dir = checkpoints.url_dependencies__csv.get(**wildcards).output[0]
    sample_ids = glob_wildcards(input_dir + "/{sample_id}.csv").sample_id

    return expand(rules.collect_front_baseline.output["pcap"], sample_id=sample_ids,
                  rep_id=range(config["collect_reps"]))

def collect_front_defended_single__all_input(wildcards):
    input_dir = checkpoints.url_dependencies__csv.get(**wildcards).output[0]
    sample_ids = glob_wildcards(input_dir + "/{sample_id}.csv").sample_id

    return expand(rules.collect_front_defended.output["pcap"], sample_id=sample_ids,
                  rep_id=0)

def collect_front_baseline_single__all_input(wildcards):
    input_dir = checkpoints.url_dependencies__csv.get(**wildcards).output[0]
    sample_ids = glob_wildcards(input_dir + "/{sample_id}.csv").sample_id

    return expand(rules.collect_front_baseline.output["pcap"], sample_id=sample_ids,
                  rep_id=0)

def collect_tamaraw_defended__all_input(wildcards):
    input_bas = rules.collect_front_baseline.output["pcap"] # trace.pacapng
    s_ids_bas = glob_wildcards(input_bas).sample_id
    r_ids_bas = glob_wildcards(input_bas).rep_id

    return expand(rules.collect_tamaraw_defended.output["pcap"], zip, sample_id=s_ids_bas, rep_id=r_ids_bas)


rule collect_front_defended__all:
    """Determines the number of URLs samples to be collected and starts the
    collection."""
    input: collect_front_defended__all_input
    message: "rule collect_front_defended__all:\n\tConvenience method for collecting the FRONT defended samples"

rule collect_front_baseline__all:
    """Determines the number of URLs samples to be collected and starts the
    collection."""
    input: collect_front_baseline__all_input
    message: "rule collect_front_baseline__all:\n\tConvenience method for collecting the FRONT baseline samples"

rule collect_front_defended_single__all:
    """Determines the number of URLs samples to be collected and starts the
    collection."""
    input: collect_front_defended_single__all_input
    message: "rule collect_front_defended__all:\n\tConvenience method for collecting the FRONT defended samples"

rule collect_front_baseline_single__all:
    """Determines the number of URLs samples to be collected and starts the
    collection."""
    input: collect_front_baseline_single__all_input
    message: "rule collect_front_baseline__all:\n\tConvenience method for collecting the FRONT baseline samples"

rule collect_tamaraw_defended__all:
    """Determines the number of URLs samples to be collected and starts the
    collection."""
    input: collect_tamaraw_defended__all_input
    message: "rule collect_tamaraw_defended__all:\n\tConvenience method for collecting the Tamaraw defended samples"


rule successful_collection:
    """From the trace pcap, determines if the collection completed successfully,
    creating a telltale empty file."""
    input: "results/collect/front_defended/{sample_id}_{rep_id}/trace.pcapng"
    output: "results/collect/front_defended/{sample_id}_{rep_id}/success_collect"
    log: "results/collect/front_defended/{sample_id}_{rep_id}/succ_log.txt"
    shell: """\
        if tshark -r {input} -Y 'quic.frame_type in {{0x1c..0x1d}}' -Tfields -e 'quic.cc.reason_phrase' | grep -q kthx4shaping ; then
            touch {output};
        fi
    """

def successful_collect_input__all(wildcards):
    collect_dir = rules.collect_front_defended.output[3] # points to the pcap
    s_ids = glob_wildcards(collect_dir).sample_id
    s_rep = glob_wildcards(collect_dir).rep_id
    

    return expand(rules.successful_collection.output[0], zip, sample_id=s_ids,
            rep_id=s_rep)

rule successful_collection__all:
    "Determines the samples that already have a trace.pcapng output and creates the success file if correct"
    input: successful_collect_input__all
    message: "To run with '-k' flag or it will stop at the first unsuccess"<|MERGE_RESOLUTION|>--- conflicted
+++ resolved
@@ -81,16 +81,11 @@
     input:
         "results/determine-url-deps/dependencies/{sample_id}.csv"
     output:
-<<<<<<< HEAD
-        stdout="results/collect/front_baseline/{sample_id}_{rep_id}/stdout.txt",
-        pcap="results/collect/front_baseline/{sample_id}_{rep_id}/trace.pcapng",
-        success="results/collect/front_baseline/{sample_id}_{rep_id}/success_collect"
-=======
         stdout="{rootdir}/results/collect/front_baseline/{sample_id}_{rep_id}/stdout.txt",
         pcap="{rootdir}/results/collect/front_baseline/{sample_id}_{rep_id}/trace.pcapng",
+        success="{rootdir}/results/collect/front_baseline/{sample_id}_{rep_id}/success_collect",
     params:
         rootdir=config['rootdir']
->>>>>>> 750883a9
     log:
         "{rootdir}/results/collect/front_baseline/{sample_id}_{rep_id}/stderr.txt"
     resources:
